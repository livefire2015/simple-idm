--- conflicted
+++ resolved
@@ -128,29 +128,17 @@
 
 // ProfileService provides profile-related operations
 type ProfileService struct {
-<<<<<<< HEAD
 	repository   ProfileRepository
-	loginService *login.LoginService
 	userMapper   mapper.UserMapper
+  passwordManager *login.PasswordManager
 }
 
 // NewProfileService creates a new ProfileService
-func NewProfileService(repository ProfileRepository, loginService *login.LoginService, userMapper mapper.UserMapper) *ProfileService {
-	return &ProfileService{
-		repository:   repository,
-		loginService: loginService,
-		userMapper:   userMapper,
-=======
-	repository      ProfileRepository
-	passwordManager *login.PasswordManager
-}
-
-// NewProfileService creates a new ProfileService
-func NewProfileService(repository ProfileRepository, passwordManager *login.PasswordManager) *ProfileService {
+func NewProfileService(repository ProfileRepository, passwordManager *login.PasswordManager, userMapper mapper.UserMapper) *ProfileService {
 	return &ProfileService{
 		repository:      repository,
 		passwordManager: passwordManager,
->>>>>>> 03497a0f
+    userMapper:   userMapper,
 	}
 }
 
