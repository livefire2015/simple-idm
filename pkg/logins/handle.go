--- conflicted
+++ resolved
@@ -291,7 +291,6 @@
 
 	h.UpdateLogin(w, r)
 	return nil
-<<<<<<< HEAD
 }
 
 // PutIDPassword implements ServerInterface.PutIDPassword
@@ -340,6 +339,4 @@
 	resp.Methods = methods
 
 	return Get2faMethodsByLoginIDJSON200Response(resp)
-=======
->>>>>>> cf57523b
 }