openapi: 3.0.0
info:
  title: Logins Management API
  version: 1.0.0
paths:
  /:
    get:
      summary: List all logins
      parameters:
        - name: limit
          in: query
          description: Maximum number of logins to return
          required: false
          schema:
            type: integer
            default: 20
        - name: offset
          in: query
          description: Offset for pagination
          required: false
          schema:
            type: integer
            default: 0
        - name: search
          in: query
          description: Search term for filtering logins
          required: false
          schema:
            type: string
      responses:
        "200":
          description: List of logins
          content:
            application/json:
              schema:
                type: object
                properties:
                  logins:
                    type: array
                    items:
                      $ref: "#/components/schemas/Login"
                  total:
                    type: integer
                    description: Total number of logins
    post:
      summary: Create a new login
      requestBody:
        required: true
        content:
          application/json:
            schema:
              $ref: "#/components/schemas/CreateLoginRequest"
      responses:
        "201":
          description: Login created successfully
          content:
            application/json:
              schema:
                $ref: "#/components/schemas/Login"
        "400":
          description: Invalid request
          content:
            application/json:
              schema:
                type: object
                properties:
                  message:
                    type: string
                    example: "Username already exists"
  
  /{id}:
    get:
      summary: Get login by ID
      parameters:
        - name: id
          in: path
          required: true
          schema:
            type: string
            format: uuid
      responses:
        "200":
          description: Login details
          content:
            application/json:
              schema:
                $ref: "#/components/schemas/Login"
        "404":
          description: Login not found
          content:
            application/json:
              schema:
                type: object
                properties:
                  message:
                    type: string
                    example: "Login not found"
    put:
      summary: Update login
      parameters:
        - name: id
          in: path
          required: true
          schema:
            type: string
            format: uuid
      requestBody:
        required: true
        content:
          application/json:
            schema:
              $ref: "#/components/schemas/UpdateLoginRequest"
      responses:
        "200":
          description: Login updated successfully
          content:
            application/json:
              schema:
                $ref: "#/components/schemas/Login"
        "404":
          description: Login not found
          content:
            application/json:
              schema:
                type: object
                properties:
                  message:
                    type: string
                    example: "Login not found"
    delete:
      summary: Delete login
      parameters:
        - name: id
          in: path
          required: true
          schema:
            type: string
            format: uuid
      responses:
        "204":
          description: Login deleted successfully
        "404":
          description: Login not found
          content:
            application/json:
              schema:
                type: object
                properties:
                  message:
                    type: string
                    example: "Login not found"
<<<<<<< HEAD
  
  /{id}/password:
    put:
      summary: Update login password
      parameters:
        - name: id
          in: path
          required: true
          schema:
            type: string
            format: uuid
      requestBody:
        required: true
        content:
          application/json:
            schema:
              $ref: "#/components/schemas/UpdatePasswordRequest"
      responses:
        "200":
          description: Password updated successfully
          content:
            application/json:
              schema:
                $ref: "#/components/schemas/Login"
        "404":
          description: Login not found
          content:
            application/json:
              schema:
                type: object
                properties:
                  message:
                    type: string
                    example: "Login not found"
  /{id}/2fa:
    get:
      operationId: get_2fa_methods_by_login_id
      summary: Get login 2FA methods
      parameters:
        - name: id
          in: path
          required: true
          schema:
            type: string
            format: uuid
      responses:
        "200":
          description: 2FA method found successfully
          content:
            application/json:
              schema:
                $ref: "#/components/schemas/TwoFactorMethods"
        "404":
          description: Login 2fa methods not found
          content:
            application/json:
              schema:
                type: object
                properties:
                  message:
                    type: string
                    example: "Login 2fa methods not found"
=======
>>>>>>> cf57523b

components:
  schemas:
    Login:
      type: object
      properties:
        id:
          type: string
          format: uuid
        username:
          type: string
        created_at:
          type: string
          format: date-time
        updated_at:
          type: string
          format: date-time
        two_factor_enabled:
          type: boolean
        password_version:
          type: integer
    
    CreateLoginRequest:
      type: object
      properties:
        username:
          type: string
        password:
          type: string
      required:
        - username
        - password
    
    UpdateLoginRequest:
      type: object
      x-go-optional-value: true
      properties:
        username:
          type: string
      required:
        - username
    
<<<<<<< HEAD
    UpdatePasswordRequest:
      type: object
      properties:
        password:
          type: string
      required:
        - password
    TwoFactorMethods:
      type: object
      properties:
        methods:
          type: array
          items:
            $ref: "#/components/schemas/TwoFactorMethod"
        count:
          type: integer
      required:
        - methods
        - count
    
    TwoFactorMethod:
      x-go-optional-value: true
=======
    EnableTwoFactorRequest:
>>>>>>> cf57523b
      type: object
      properties:
        type:
          type: string
        enabled:
          type: boolean
      required:
        - type
        - enabled<|MERGE_RESOLUTION|>--- conflicted
+++ resolved
@@ -149,7 +149,6 @@
                   message:
                     type: string
                     example: "Login not found"
-<<<<<<< HEAD
   
   /{id}/password:
     put:
@@ -212,8 +211,6 @@
                   message:
                     type: string
                     example: "Login 2fa methods not found"
-=======
->>>>>>> cf57523b
 
 components:
   schemas:
@@ -256,7 +253,6 @@
       required:
         - username
     
-<<<<<<< HEAD
     UpdatePasswordRequest:
       type: object
       properties:
@@ -279,9 +275,6 @@
     
     TwoFactorMethod:
       x-go-optional-value: true
-=======
-    EnableTwoFactorRequest:
->>>>>>> cf57523b
       type: object
       properties:
         type:
